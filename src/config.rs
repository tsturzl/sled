--- conflicted
+++ resolved
@@ -46,6 +46,7 @@
     zero_copy_storage: bool,
     tc: ThreadCache<fs::File>,
     tmp_path: String,
+    read_only: bool,
 }
 
 unsafe impl Send for Config {}
@@ -88,59 +89,6 @@
     }
 }
 
-<<<<<<< HEAD
-=======
-impl Deref for Config {
-    type Target = ConfigInner;
-
-    fn deref(&self) -> &Self::Target {
-        unsafe { &*self.inner.get() }
-    }
-}
-
-impl DerefMut for Config {
-    fn deref_mut(&mut self) -> &mut ConfigInner {
-        unsafe { &mut *self.inner.get() }
-    }
-}
-
-impl Config {
-    /// create a new `Tree` based on this configuration
-    pub fn tree(&self) -> Tree {
-        Tree::new(self.clone())
-    }
-
-    /// create a new `Log` based on this
-    /// configuration
-    pub fn log(&self) -> Log {
-        Log::start_system(self.clone())
-    }
-}
-
-#[derive(Debug, Clone)]
-pub struct ConfigInner {
-    io_bufs: usize,
-    io_buf_size: usize,
-    blink_fanout: usize,
-    page_consolidation_threshold: usize,
-    path: String,
-    read_only: bool,
-    cache_bits: usize,
-    cache_capacity: usize,
-    use_os_cache: bool,
-    use_compression: bool,
-    flush_every_ms: Option<u64>,
-    snapshot_after_ops: usize,
-    snapshot_path: Option<String>,
-    cache_fixup_threshold: usize,
-    segment_cleanup_threshold: f64,
-    min_free_segments: usize,
-    zero_copy_storage: bool,
-    tc: ThreadCache<fs::File>,
-    tmp_path: String,
-}
-
->>>>>>> eed12f61
 macro_rules! builder {
     ($(($name:ident, $get:ident, $set:ident, $t:ty, $desc:expr)),*) => {
         $(
